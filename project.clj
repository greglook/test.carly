--- conflicted
+++ resolved
@@ -1,8 +1,4 @@
-<<<<<<< HEAD
-(defproject mvxcvi/test.carly "0.1.0"
-=======
 (defproject mvxcvi/test.carly "0.2.0"
->>>>>>> f3997e11
   :description "Generative test harness for stateful system behavior."
   :url "https://github.com/greglook/test.carly"
   :license {:name "Public Domain"
